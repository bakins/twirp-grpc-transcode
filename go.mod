--- conflicted
+++ resolved
@@ -1,11 +1,8 @@
 module github.com/bakins/twirp-grpc-transcode
 
-<<<<<<< HEAD
+
 go 1.24
-=======
-go 1.18
-toolchain go1.24.1
->>>>>>> fd9b549e
+
 
 require (
 	github.com/stretchr/testify v1.7.0
