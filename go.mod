--- conflicted
+++ resolved
@@ -1,22 +1,12 @@
 module github.com/bakins/twirp-grpc-transcode
 
-<<<<<<< HEAD
-go 1.24
-=======
 
 go 1.24
-
->>>>>>> 4bf29c47
-
 require (
 	github.com/stretchr/testify v1.7.0
 	github.com/twitchtv/twirp v8.1.2+incompatible
-<<<<<<< HEAD
-	golang.org/x/net v0.33.0
 	golang.org/x/sync v0.16.0
-=======
 	golang.org/x/net v0.36.0
->>>>>>> 4bf29c47
 	google.golang.org/genproto v0.0.0-20230410155749-daa745c078e1
 	google.golang.org/grpc v1.56.3
 	google.golang.org/protobuf v1.33.0
